<<<<<<< HEAD
import {expect} from 'chai';
import * as Rx from '../../dist/package/Rx';
declare const {hot, cold, asDiagram, expectObservable, expectSubscriptions};
=======
import { expect } from 'chai';
import * as Rx from '../../dist/cjs/Rx';
import marbleTestingSignature = require('../helpers/marble-testing'); // tslint:disable-line:no-require-imports

declare const { asDiagram };
declare const hot: typeof marbleTestingSignature.hot;
declare const cold: typeof marbleTestingSignature.cold;
declare const expectObservable: typeof marbleTestingSignature.expectObservable;
declare const expectSubscriptions: typeof marbleTestingSignature.expectSubscriptions;
>>>>>>> 01e260a6

const Observable = Rx.Observable;

/** @test {takeLast} */
describe('Observable.prototype.skipLast', () => {
  asDiagram('skipLast(2)')('should skip two values of an observable with many values', () => {
    const e1 =  cold('--a-----b----c---d--|');
    const e1subs =   '^                   !';
    const expected = '-------------a---b--|';

    expectObservable(e1.skipLast(2)).toBe(expected);
    expectSubscriptions(e1.subscriptions).toBe(e1subs);
  });

  it('should skip last three values', () => {
    const e1 =  cold('--a-----b----c---d--|');
    const e1subs =   '^                   !';
    const expected = '-----------------a--|';

    expectObservable(e1.skipLast(3)).toBe(expected);
    expectSubscriptions(e1.subscriptions).toBe(e1subs);
  });

  it('should skip all values when trying to take larger then source', () => {
    const e1 =  cold('--a-----b----c---d--|');
    const e1subs =   '^                   !';
    const expected = '--------------------|';

    expectObservable(e1.skipLast(5)).toBe(expected);
    expectSubscriptions(e1.subscriptions).toBe(e1subs);
  });

  it('should skip all element when try to take exact', () => {
    const e1 =  cold('--a-----b----c---d--|');
    const e1subs =   '^                   !';
    const expected = '--------------------|';

    expectObservable(e1.skipLast(4)).toBe(expected);
    expectSubscriptions(e1.subscriptions).toBe(e1subs);
  });

  it('should not skip any values', () => {
    const e1 =  cold('--a-----b----c---d--|');
    const e1subs =   '^                   !';
    const expected = '--a-----b----c---d--|';

    expectObservable(e1.skipLast(0)).toBe(expected);
    expectSubscriptions(e1.subscriptions).toBe(e1subs);
  });

  it('should work with empty', () => {
    const e1 =  cold('|');
    const e1subs =   '(^!)';
    const expected = '|';

    expectObservable(e1.skipLast(42)).toBe(expected);
    expectSubscriptions(e1.subscriptions).toBe(e1subs);
  });

  it('should go on forever on never', () => {
    const e1 =  cold('-');
    const e1subs =   '^';
    const expected = '-';

    expectObservable(e1.skipLast(42)).toBe(expected);
    expectSubscriptions(e1.subscriptions).toBe(e1subs);
  });

  it('should skip one value from an observable with one value', () => {
    const e1 =   hot('---(a|)');
    const e1subs =   '^  !   ';
    const expected = '---|   ';

    expectObservable(e1.skipLast(1)).toBe(expected);
    expectSubscriptions(e1.subscriptions).toBe(e1subs);
  });

  it('should skip one value from an observable with many values', () => {
    const e1 = hot('--a--^--b----c---d--|');
    const e1subs =      '^              !';
    const expected =    '--------b---c--|';

    expectObservable(e1.skipLast(1)).toBe(expected);
    expectSubscriptions(e1.subscriptions).toBe(e1subs);
  });

  it('should work with empty and early emission', () => {
    const e1 = hot('--a--^----|');
    const e1subs =      '^    !';
    const expected =    '-----|';

    expectObservable(e1.skipLast(42)).toBe(expected);
    expectSubscriptions(e1.subscriptions).toBe(e1subs);
  });

  it('should propagate error from the source observable', () => {
    const e1 = hot('---^---#', null, 'too bad');
    const e1subs =    '^   !';
    const expected =  '----#';

    expectObservable(e1.skipLast(42)).toBe(expected, null, 'too bad');
    expectSubscriptions(e1.subscriptions).toBe(e1subs);
  });

  it('should propagate error from an observable with values', () => {
    const e1 = hot('---^--a--b--#');
    const e1subs =    '^        !';
    const expected =  '---------#';

    expectObservable(e1.skipLast(42)).toBe(expected);
    expectSubscriptions(e1.subscriptions).toBe(e1subs);
  });

  it('should allow unsubscribing explicitly and early', () => {
    const e1 = hot('---^--a--b-----c--d--e--|');
    const unsub =     '         !            ';
    const e1subs =    '^        !            ';
    const expected =  '----------            ';

    expectObservable(e1.skipLast(42), unsub).toBe(expected);
    expectSubscriptions(e1.subscriptions).toBe(e1subs);
  });

  it('should work with throw', () => {
    const e1 =  cold('#');
    const e1subs =   '(^!)';
    const expected = '#';

    expectObservable(e1.skipLast(42)).toBe(expected);
    expectSubscriptions(e1.subscriptions).toBe(e1subs);
  });

  it('should throw if total is less than zero', () => {
    expect(() => { Observable.range(0, 10).skipLast(-1); })
      .to.throw(Rx.ArgumentOutOfRangeError);
  });

  it('should not break unsubscription chain when unsubscribed explicitly', () => {
    const e1 = hot('---^--a--b-----c--d--e--|');
    const unsub =     '         !            ';
    const e1subs =    '^        !            ';
    const expected =  '----------            ';

    const result = e1
      .mergeMap((x: string) => Observable.of(x))
      .skipLast(42)
      .mergeMap((x: string) => Observable.of(x));

    expectObservable(result, unsub).toBe(expected);
    expectSubscriptions(e1.subscriptions).toBe(e1subs);
  });
});<|MERGE_RESOLUTION|>--- conflicted
+++ resolved
@@ -1,10 +1,5 @@
-<<<<<<< HEAD
-import {expect} from 'chai';
+import { expect } from 'chai';
 import * as Rx from '../../dist/package/Rx';
-declare const {hot, cold, asDiagram, expectObservable, expectSubscriptions};
-=======
-import { expect } from 'chai';
-import * as Rx from '../../dist/cjs/Rx';
 import marbleTestingSignature = require('../helpers/marble-testing'); // tslint:disable-line:no-require-imports
 
 declare const { asDiagram };
@@ -12,7 +7,6 @@
 declare const cold: typeof marbleTestingSignature.cold;
 declare const expectObservable: typeof marbleTestingSignature.expectObservable;
 declare const expectSubscriptions: typeof marbleTestingSignature.expectSubscriptions;
->>>>>>> 01e260a6
 
 const Observable = Rx.Observable;
 
